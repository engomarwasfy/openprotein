--- conflicted
+++ resolved
@@ -87,15 +87,9 @@
         train_loader = tm_contruct_dataloader_from_disk(train_preprocessed_set, args.minibatch_size,
                                                         balance_classes=True)
         validation_loader = tm_contruct_dataloader_from_disk(validation_preprocessed_set,
-<<<<<<< HEAD
-                                                             args.minibatch_size_validation, balance_classes=False)
+                                                             args.minibatch_size_validation, balance_classes=True)
         test_loader = tm_contruct_dataloader_from_disk(test_preprocessed_set,
                                                        args.minibatch_size_validation)
-=======
-                                                             args.minibatch_size_validation, balance_classes=True)
-        test_loader = tm_contruct_dataloader_from_disk(validation_preprocessed_set,
-                                                       args.minibatch_size_validation)  # TODO: replace this with test_preprocessed_set
->>>>>>> 0bd5f262
 
         train_loader_TOPOLOGY = tm_contruct_dataloader_from_disk(train_preprocessed_set_TOPOLOGY, int(
             args.minibatch_size / 2))  # use smaller minibatch size for topology
